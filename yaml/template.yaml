--- conflicted
+++ resolved
@@ -56,13 +56,8 @@
     body_1: []
     body_2: []
 collision:
-<<<<<<< HEAD
-    body_1: {}
-    body_2: {}
-=======
     body_1: []
     body_2: []
->>>>>>> ff0aa5b6
 flange_size: {}
 xbot_gz: null
 joint_gripper_adapter: null
