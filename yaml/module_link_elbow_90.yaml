--- conflicted
+++ resolved
@@ -53,19 +53,6 @@
 
 collision:
     body_1:
-<<<<<<< HEAD
-        type: mesh
-        parameters:
-            file: package://modular_resources/models/modular/meshes/alberobotics/passive_link_l_90.stl
-            scale: [0.001, 0.001, 0.001]
-        pose:
-            x: 0.0
-            y: 0.0
-            z: 0.0
-            roll: 0.0
-            pitch: 0.0
-            yaw: 0.0
-=======
         -
             type: mesh
             parameters:
@@ -78,7 +65,6 @@
                 roll: 0.0
                 pitch: 0.0
                 yaw: 0.0
->>>>>>> ff0aa5b6
 flange_size: big
 size_in: null
 size_out: null
