--- conflicted
+++ resolved
@@ -71,20 +71,6 @@
                 yaw: 3.14
 collision:
     body_1: 
-<<<<<<< HEAD
-        type: mesh
-        parameters:
-            file: package://modular_resources/models/modular/meshes/alberobotics/tool_exchanger.stl
-            scale: [0.001, 0.001, 0.001]
-            color: tree_green
-        pose:
-            x: 0.0
-            y: 0.0
-            z: 0.0
-            roll: 0.0
-            pitch: 0.0
-            yaw: 3.14
-=======
         -
             type: mesh
             parameters:
@@ -99,7 +85,6 @@
                 roll: 0.0
                 pitch: 0.0
                 yaw: 3.14
->>>>>>> ff0aa5b6
 flange_size: big
 size_in: null
 size_out: null
