--- conflicted
+++ resolved
@@ -52,19 +52,6 @@
                 yaw: 0.0
 collision:
     body_1:
-<<<<<<< HEAD
-        type: cylinder
-        parameters:
-            radius: 0.045
-            length: 0.06
-        pose:
-            x: 0.0
-            y: 0.0
-            z: 0.03
-            roll: 0.0
-            pitch: 0.0
-            yaw: 0.0
-=======
         -
             type: cylinder
             parameters:
@@ -77,7 +64,6 @@
                 roll: 0.0
                 pitch: 0.0
                 yaw: 0.0
->>>>>>> ff0aa5b6
 flange_size: big
 size_in: null
 size_out: null
